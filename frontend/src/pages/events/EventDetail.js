--- conflicted
+++ resolved
@@ -530,11 +530,6 @@
   } = useEvents();
   
   const { data: event, isLoading, error, refetch } = getEvent(eventId);
-<<<<<<< HEAD
-  const isU = event?.isOrganizer || false;
-  const shouldHideGuestLayout = isRegularOrCashier && !isU;
-  const canAddGuestByUtorid = isRegularOrCashier && isU;
-=======
   
   // --- Define Permission Flags --- 
   const isCurrentUserOrganizerForEvent = event?.isOrganizer || false; // Is the current user an organizer for THIS event?
@@ -544,7 +539,6 @@
   
   const canAddGuestByUtorid = isRegularOrCashier && isCurrentUserOrganizerForEvent;
   
->>>>>>> bce170fc
   // For searching users
   const [userSearchParams, setUserSearchParams] = useState({
     name: '',
@@ -1048,124 +1042,6 @@
               </Card>
             )}
             
-<<<<<<< HEAD
-            {activeTab === 'guests' && (
-  <Card>
-    {!shouldHideGuestLayout ? (
-      <>
-        <Card.Header>
-          <Card.Title>Guests</Card.Title>
-          {canEditEvent() && eventStatus.text === 'Upcoming' && (
-            <div style={{ display: 'flex', gap: theme.spacing.sm }}>
-              <Button 
-                size="small" 
-                onClick={() => setAddGuestModalOpen(true)}
-              >
-                <FaUserPlus /> Add Guest
-              </Button>
-              <Button 
-                size="small" 
-                onClick={() => setAwardPointsModalOpen(true)}
-              >
-                <FaTrophy /> Award Points
-              </Button>
-            </div>
-          )}
-        </Card.Header>
-
-          <Card.Body>
-            <AudienceContainer>
-              <AudienceStage>🎬 STAGE 🎬</AudienceStage>
-              {event.guests && Array.isArray(event.guests) && event.guests.length > 0 ? (
-                <AudienceSeats>
-                  {event.guests.map(guest => {
-                    const colorSeed = guest.id % 5;
-                    const colors = ['#e57373', '#64b5f6', '#81c784', '#ffb74d', '#ba68c8'];
-                    const randomColor = colors[colorSeed];
-                    const initials = guest.name ? guest.name.charAt(0).toUpperCase() : '?';
-
-                    return (
-                      <AudienceSeat key={guest.id}>
-                        <div
-                          data-tooltip-id={`guest-tooltip-${guest.id}`}
-                          data-tooltip-content={`${guest.name} (${guest.utorid})`}
-                          style={{ width: '100%' }}
-                        >
-                          <div
-                            onClick={() => {
-                              if (activeRole === 'regular') return;
-                              navigate(`/users/${guest.id}`);
-                            }}
-                            style={{
-                              cursor: activeRole === 'regular' ? 'not-allowed' : 'pointer',
-                              textDecoration: 'none',
-                              color: 'inherit',
-                              width: '100%',
-                            }}
-                          >
-                            <AvatarContainer>
-                              <Avatar randomColor={randomColor}>
-                                {guest.avatarUrl ? (
-                                  <img 
-                                    src={guest.avatarUrl} 
-                                    alt={guest.name} 
-                                    style={{ width: '100%', height: '100%', objectFit: 'cover' }}
-                                  />
-                                ) : (
-                                  initials
-                                )}
-                              </Avatar>
-                            </AvatarContainer>
-                            <AudienceName>{guest.name}</AudienceName>
-                          </div>
-                        </div>
-
-                        <Tooltip id={`guest-tooltip-${guest.id}`} place="top" />
-
-                        <AudienceRole>
-                          {guest.pointsAwarded ? (
-                            <Badge color="success">{guest.pointsAwarded}pt</Badge>
-                          ) : canEditEvent() && eventStatus.text === 'Upcoming' ? (
-                            <ActionButton 
-                              size="tiny" 
-                              onClick={() => {
-                                setSelectedUserId(guest.id);
-                                setSelectedUtorid(guest.utorid);
-                                setAwardPointsModalOpen(true);
-                              }}
-                            >
-                              🏆
-                            </ActionButton>
-                          ) : null}
-                          {canEditEvent() && (
-                            <ActionButton 
-                              size="tiny" 
-                              color="error"
-                              onClick={() => handleRemoveGuest(guest.id)}
-                            >
-                              ❌
-                            </ActionButton>
-                          )}
-                        </AudienceRole>
-                      </AudienceSeat>
-                    );
-                  })}
-
-                  {canEditEvent() && eventStatus.text === 'Upcoming' && (
-                    <AudienceSeat>
-                      <EmptyAudienceSeat onClick={() => setAddGuestModalOpen(true)}>
-                        <FaUserPlus color={theme.colors.text.secondary} />
-                      </EmptyAudienceSeat>
-                      <AudienceName>Add Guest</AudienceName>
-                    </AudienceSeat>
-                  )}
-                </AudienceSeats>
-              ) : (
-                <EmptyState>
-                  {canEditEvent() ? (
-                    <>
-                      <p>No guests registered for this event yet.</p>
-=======
             {/* Conditionally render Guests tab content */} 
             {(activeTab === 'guests' && canManageGuests) && ( 
               <Card>
@@ -1174,35 +1050,20 @@
                   {/* Keep internal button logic based on canEditEventDetails */} 
                   {canEditEventDetails && eventStatus.text === 'Upcoming' && ( 
                     <div style={{ display: 'flex', gap: theme.spacing.sm }}>
->>>>>>> bce170fc
                       <Button 
-                        style={{ marginTop: theme.spacing.md }}
+                        size="small" 
                         onClick={() => setAddGuestModalOpen(true)}
                       >
-                        <FaUserPlus /> Add First Guest
+                        <FaUserPlus /> Add Guest
                       </Button>
-                    </>
-                  ) : (
-                    "No guests registered for this event yet."
+                      <Button 
+                        size="small" 
+                        onClick={() => setAwardPointsModalOpen(true)}
+                      >
+                        <FaTrophy /> Award Points
+                      </Button>
+                    </div>
                   )}
-<<<<<<< HEAD
-                </EmptyState>
-              )}
-            </AudienceContainer>
-          </Card.Body>
-        </>
-      ) : (
-        <Card.Body>
-          <EmptyState>
-            🚫 Guests are hidden. You don’t have permission to view this section.
-          </EmptyState>
-        </Card.Body>
-      )}
-    </Card>
-  )}
-
-            {activeTab === 'organizers' && canEditEvent() && (
-=======
                 </Card.Header>
                 <Card.Body>
                   <AudienceContainer>
@@ -1307,7 +1168,6 @@
             
             {/* Conditionally render Organizers tab content */} 
             {(activeTab === 'organizers' && isManager) && ( 
->>>>>>> bce170fc
               <Card>
                 <Card.Header>
                   <Card.Title>Organizers</Card.Title>
