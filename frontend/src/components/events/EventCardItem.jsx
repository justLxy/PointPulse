import React from 'react';
import { Link } from 'react-router-dom';
import styled from '@emotion/styled';
import Card from '../common/Card';
import Button from '../common/Button';
import Badge from '../common/Badge';
import theme from '../../styles/theme';
import { useAuth } from '../../contexts/AuthContext';
import { 
  FaEdit, 
  FaTrash, 
  FaCalendarAlt, 
  FaMapMarkerAlt, 
  FaClock, 
  FaUsers, 
  FaCoins,
  FaArrowRight,
  FaCheck,
  FaTimes,
} from 'react-icons/fa';

const EventCard = styled(Card)`
  height: 100%;
  transition: transform 0.2s ease-in-out, box-shadow 0.2s ease-in-out;
  
  &:hover {
    transform: translateY(-5px);
    box-shadow: ${theme.shadows.lg};
  }
`;

const EventDate = styled.div`
  display: flex;
  flex-direction: column;
  align-items: center;
  justify-content: center;
  width: 70px;
  height: 70px;
  background-color: ${theme.colors.primary.main};
  color: ${theme.colors.primary.contrastText};
  border-radius: ${theme.radius.md};
  margin-right: ${theme.spacing.md};
  
  .month {
    font-size: ${theme.typography.fontSize.xs};
    text-transform: uppercase;
    font-weight: ${theme.typography.fontWeights.semiBold};
  }
  
  .day {
    font-size: ${theme.typography.fontSize['2xl']};
    font-weight: ${theme.typography.fontWeights.bold};
  }
`;

const EventHeader = styled.div`
  display: flex;
  align-items: center;
  margin-bottom: ${theme.spacing.md};
`;

const EventTitle = styled.h3`
  font-size: ${theme.typography.fontSize.lg};
  font-weight: ${theme.typography.fontWeights.semiBold};
  margin-bottom: ${theme.spacing.xs};
`;

const EventDescription = styled.p`
  color: ${theme.colors.text.secondary};
  margin-bottom: ${theme.spacing.md};
  line-height: 1.5;
`;

const EventDetails = styled.div`
  margin-top: ${theme.spacing.md};
  padding-top: ${theme.spacing.md};
  border-top: 1px solid ${theme.colors.border.light};
  display: flex;
  flex-direction: column;
  gap: ${theme.spacing.sm};
`;

const EventDetail = styled.div`
  display: flex;
  align-items: center;
  
  svg {
    margin-right: ${theme.spacing.sm};
    color: ${theme.colors.text.secondary};
    min-width: 16px;
  }
`;

const EventActions = styled.div`
  display: flex;
  justify-content: space-between;
  gap: ${theme.spacing.sm};
  margin-top: ${theme.spacing.md};
`;

const BadgeContainer = styled.div`
  display: flex;
  gap: ${theme.spacing.xs};
  margin-top: ${theme.spacing.sm};
`;

// Create a custom Badge component that accepts hex color values
const ColoredBadge = styled(Badge)`
  background-color: ${props => props.customColor || theme.colors.primary.main};
  color: white;
  font-weight: ${theme.typography.fontWeights.medium};
  
  /* Ensure good contrast with text */
  ${props => props.customColor === '#f4d03f' && `
    color: #333; /* Darker text for yellow background */
  `}
`;

const EventCardItem = ({ 
  event, 
  isManager, 
  formatCompactDate, 
  formatTime, 
  getEventCardDate, 
  getEventStatus, 
  isRsvpd, 
  handleEditEvent, 
  handleDeleteEventClick, 
<<<<<<< HEAD
  handleRsvpClick, 
  activeRole

}) => {
  const hidePoints = ['cashier', 'regular'].includes(activeRole) && !event.isOrganizer;

=======
  handleRsvpClick,
  handleCancelRsvpClick,
  handleViewDetails,
  isCreatingRsvp,
  isCancelingRsvp,
  selectedEventIdForRsvp,
}) => {
  const { activeRole } = useAuth();
  const isManagerOrHigher = ['manager', 'superuser'].includes(activeRole);
>>>>>>> bce170fc

  if (!event) return null; // Skip null/undefined events
  
  const { month, day } = getEventCardDate(event.startTime);
  const eventStatus = getEventStatus(event.startTime, event.endTime);
  const isUserRsvpd = isRsvpd(event);
  
  return (
    <EventCard>
      <Card.Body>
        <EventHeader>
          <EventDate>
            <span className="month">{month || ''}</span>
            <span className="day">{day || ''}</span>
          </EventDate>
          <div>
            <EventTitle>{event.name || 'Unnamed Event'}</EventTitle>
            <BadgeContainer>
              <ColoredBadge customColor={eventStatus.color}>{eventStatus.text}</ColoredBadge>
              
              {isUserRsvpd && <Badge color="info">RSVP'd</Badge>}
              
              {event.isOrganizer && (
                <Badge color="primary">Organizer</Badge>
              )}
              
              {isManager && (
                event.published ? 
                <Badge color="success">Published</Badge> : 
                <Badge color="warning">Unpublished</Badge>
              )}
            </BadgeContainer>
          </div>
        </EventHeader>
        
        <EventDescription>
          {event.description && event.description.length > 150
            ? `${event.description.slice(0, 150)}...`
            : event.description || ''}
        </EventDescription>
        
        <EventDetails>
          <EventDetail>
            <FaMapMarkerAlt />
            <span>{event.location || 'No location specified'}</span>
          </EventDetail>
          
          <EventDetail>
            <FaCalendarAlt />
            <span>
              {formatCompactDate(event.startTime)}
              {event.endTime && new Date(event.startTime).toDateString() !== new Date(event.endTime).toDateString() && 
                ` - ${formatCompactDate(event.endTime)}`}
            </span>
          </EventDetail>
          
          <EventDetail>
            <FaClock />
            <span>
              {formatTime(event.startTime)} - {event.endTime ? formatTime(event.endTime) : 'TBD'}
            </span>
          </EventDetail>
          
          <EventDetail>
            <FaUsers />
            <span>
              {event.numGuests ?? (event.guests?.length ?? 0)} attendees
              {event.capacity ? ` (max: ${event.capacity})` : ''}
            </span>
          </EventDetail>
          
<<<<<<< HEAD
          
          {!hidePoints && (
  <EventDetail>
    <FaCoins />
    <span>{event.pointsRemain ?? 0} points available</span>
  </EventDetail>
)}

=======
          {isManagerOrHigher && (
            <EventDetail>
              <FaCoins />
              <span>{event.pointsRemain ?? 0} points available</span>
            </EventDetail>
          )}
>>>>>>> bce170fc
        </EventDetails>
        
        <EventActions>
          <div>
            <Link to={`/events/${event.id}`}>
              <Button size="small">View Details</Button>
            </Link>
          </div>
          
          <div style={{ display: 'flex', gap: theme.spacing.sm }}>
            {eventStatus.text === 'Upcoming' && (
              <Button 
                size="small" 
                variant={isUserRsvpd ? "outlined" : "default"}
                color={isUserRsvpd ? "error" : "default"}
                onClick={() => handleRsvpClick(event)}
              >
                {isUserRsvpd ? 'Cancel RSVP' : 'RSVP'}
              </Button>
            )}
            
            {(isManager || event.isOrganizer) && (
              <Button 
                size="small" 
                variant="outlined" 
                onClick={() => handleEditEvent(event)}
              >
                <FaEdit />
              </Button>
            )}
            
            {isManager && (
              <Button 
                size="small" 
                variant="outlined" 
                color="error"
                onClick={() => handleDeleteEventClick(event)}
              >
                <FaTrash />
              </Button>
            )}
          </div>
        </EventActions>
      </Card.Body>
    </EventCard>
  );
};

export default EventCardItem; <|MERGE_RESOLUTION|>--- conflicted
+++ resolved
@@ -126,14 +126,6 @@
   isRsvpd, 
   handleEditEvent, 
   handleDeleteEventClick, 
-<<<<<<< HEAD
-  handleRsvpClick, 
-  activeRole
-
-}) => {
-  const hidePoints = ['cashier', 'regular'].includes(activeRole) && !event.isOrganizer;
-
-=======
   handleRsvpClick,
   handleCancelRsvpClick,
   handleViewDetails,
@@ -143,7 +135,6 @@
 }) => {
   const { activeRole } = useAuth();
   const isManagerOrHigher = ['manager', 'superuser'].includes(activeRole);
->>>>>>> bce170fc
 
   if (!event) return null; // Skip null/undefined events
   
@@ -215,23 +206,12 @@
             </span>
           </EventDetail>
           
-<<<<<<< HEAD
-          
-          {!hidePoints && (
-  <EventDetail>
-    <FaCoins />
-    <span>{event.pointsRemain ?? 0} points available</span>
-  </EventDetail>
-)}
-
-=======
           {isManagerOrHigher && (
             <EventDetail>
               <FaCoins />
               <span>{event.pointsRemain ?? 0} points available</span>
             </EventDetail>
           )}
->>>>>>> bce170fc
         </EventDetails>
         
         <EventActions>
